--- conflicted
+++ resolved
@@ -1067,14 +1067,6 @@
         print("Loading chromophoreList...")
         AAMorphologyDict, CGMorphologyDict, CGToAAIDMaster, parameterDict, chromophoreList = helperFunctions.loadPickle('./' + directory + '/code/' + directory + '.pickle')
         print("ChromophoreList obtained")
-<<<<<<< HEAD
-
-
-        print(directory, parameterDict['useAverageHopRates'], parameterDict['averageIntraHopRate'], parameterDict['averageInterHopRate'])
-        raise SystemError("EXIT")
-
-
-=======
         overrideHopRatePlots = False
         try:
             if parameterDict['useAverageHopRates'] is True:
@@ -1082,7 +1074,6 @@
                 overrideHopRatePlots = True
         except KeyError:
             pass
->>>>>>> 527f83a6
         morphologyShape = np.array([AAMorphologyDict[axis] for axis in ['lx', 'ly', 'lz']])
         simDims = [[-AAMorphologyDict[axis] / 2.0, AAMorphologyDict[axis] / 2.0] for axis in ['lx', 'ly', 'lz']]
         # Calculate the mobilities
